--- conflicted
+++ resolved
@@ -1,31 +1,16 @@
 {
-<<<<<<< HEAD
-    "compilerOptions": {
-        "module": "commonjs",
-        "target": "ES2016",
-        "types": [
-            "node"
-        ],
-        "sourceMap": true,
-        "declaration": true
-    },
-    "exclude": [
-        "src/**/*.json",
-        "node_modules"
-    ]
-=======
   "compilerOptions": {
-    "module": "commonjs",
-    "resolveJsonModule": true,
-    "target": "ES2016",
-    "types": [
-        "node"
-    ],
-    "sourceMap": true
+      "module": "commonjs",
+      "target": "ES2016",
+      "types": [
+          "node"
+      ],
+      "sourceMap": true,
+      "declaration": true,
+      "resolveJsonModule": true
   },
   "exclude": [
-    "src/**/*.json",
-    "node_modules"
+      "src/**/*.json",
+      "node_modules"
   ]
->>>>>>> efef783c
 }