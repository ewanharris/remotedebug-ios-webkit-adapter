#!/usr/bin/env node

import { ProxyServer } from './server';
import * as optimist from 'optimist';
import * as info from '../package.json';

process.title = 'remotedebug-ios-webkit-adapter';

let argv = optimist
<<<<<<< HEAD
  .usage('Usage: $0 -p [num] -s [id]')
  .alias('p', 'port').describe('p', 'the adapter listerning post').default('p', 9000)
  .alias('s', 'sim-udid').describe('s', 'simulator udid')
  .describe('version', 'prints current version').boolean('boolean')
  .argv;
=======
    .usage('Usage: $0 -p [num]')
    .alias('p', 'port').describe('p', 'the adapter listerning post').default('p', 9000)
    .describe('version', 'prints current version').boolean('boolean')
    .argv;
>>>>>>> efef783c

if (argv.version) {
    console.error(info.version);
    process.exit(0);
}

if (argv.help) {
    console.log(optimist.help());
    process.exit(0);
}

if (argv['sim-udid'] && process.platform !== 'darwin') {
  console.error('Simulator debugging is only supported on mac os');
  process.exit(1);
}

const server = new ProxyServer();

<<<<<<< HEAD
server.run(argv.port, argv['sim-udid']).then(port => {
  console.log(`remotedebug-ios-webkit-adapter is listening on port ${port}`);
=======
server.run(argv.port).then(port => {
    console.log(`remotedebug-ios-webkit-adapter is listening on port ${port}`);
>>>>>>> efef783c
}).catch(err => {
    console.error('remotedebug-ios-webkit-adapter failed to run with the following error:', err);
    process.exit();
});

process.on('SIGINT', function () {
    server.stop();
    process.exit();
});

process.on('SIGTERM', function () {
    server.stop();
    process.exit();
});<|MERGE_RESOLUTION|>--- conflicted
+++ resolved
@@ -7,18 +7,11 @@
 process.title = 'remotedebug-ios-webkit-adapter';
 
 let argv = optimist
-<<<<<<< HEAD
   .usage('Usage: $0 -p [num] -s [id]')
   .alias('p', 'port').describe('p', 'the adapter listerning post').default('p', 9000)
   .alias('s', 'sim-udid').describe('s', 'simulator udid')
   .describe('version', 'prints current version').boolean('boolean')
   .argv;
-=======
-    .usage('Usage: $0 -p [num]')
-    .alias('p', 'port').describe('p', 'the adapter listerning post').default('p', 9000)
-    .describe('version', 'prints current version').boolean('boolean')
-    .argv;
->>>>>>> efef783c
 
 if (argv.version) {
     console.error(info.version);
@@ -37,13 +30,8 @@
 
 const server = new ProxyServer();
 
-<<<<<<< HEAD
 server.run(argv.port, argv['sim-udid']).then(port => {
   console.log(`remotedebug-ios-webkit-adapter is listening on port ${port}`);
-=======
-server.run(argv.port).then(port => {
-    console.log(`remotedebug-ios-webkit-adapter is listening on port ${port}`);
->>>>>>> efef783c
 }).catch(err => {
     console.error('remotedebug-ios-webkit-adapter failed to run with the following error:', err);
     process.exit();
